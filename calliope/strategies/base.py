from abc import ABCMeta, abstractmethod
from datetime import datetime, timezone
from statistics import mode
from typing import Any, cast, Dict, Optional, Sequence

import aiohttp

from calliope.models import (
    FramesRequestParamsModel,
    FullLocationMetadata,
    KeysModel,
)
from calliope.models.frame_sequence_response import StoryFrameSequenceResponseModel
from calliope.storage.state_manager import put_story
from calliope.tables import (
    Image,
    ModelConfig,
    PromptTemplate,
    SparrowState,
    Story,
    StoryFrame,
    StrategyConfig,
)


# By default, we ask each frame to be displayed for at
# least 20 seconds.
DEFAULT_MIN_DURATION_SECONDS = 20


class StoryStrategy(object, metaclass=ABCMeta):
    """
    Abstract base class for classes that implement story strategies.
    """

    # The name of the strategy.
    strategy_name: str

    @abstractmethod
    async def get_frame_sequence(
        self,
        parameters: FramesRequestParamsModel,
        image_analysis: Optional[Dict[str, Any]],
<<<<<<< HEAD
        strategy_config: StrategyConfig,
=======
        location_metadata: FullLocationMetadata,
        strategy_config: Optional[StrategyConfig],
>>>>>>> 2f27c708
        keys: KeysModel,
        sparrow_state: SparrowState,
        story: Story,
        aiohttp_session: aiohttp.ClientSession,
    ) -> StoryFrameSequenceResponseModel:
        """
        Generates, stores, and returns a new sequence of story frames based on API
        parameters, the sparrow state, and the story context. This is the core method
        of every story strategy.

        Args:
            parameters: the parsed API parameters.
            image_analysis: the analysis of the input image, if any.
            strategy_config: the persisted configuration of the strategy.
            keys: API keys and secrets.
            sparrow_state: the persisted Sparrow (client) state.
            story: the story up to now.
            aiohttp_session: the async HTTP session.

        Returns:
            A sequence of new frames that have been added to the story.
        """

    async def _add_frame(
        self,
        story: Story,
        image: Optional[Image],
        text: Optional[str],
        frame_number: int,
        debug_data: Dict[str, Any],
        errors: Sequence[str],
    ) -> StoryFrame:
        """
        Adds a new frame to a story and persists everything.

        Args:
            story: the story up to now.
            image: the image for this frame, if any.
            text: the text for this frame, if any.
            frame_number: the sequence number of this frame.
            debug_data: any debug data to be logged with the frame.
            errors: any non-fatal errors that occurred while generating the frame.

        Returns:
            the new frame.
        """
        if image:
            image.date_updated = datetime.now(timezone.utc)
            await image.save().run()
        frame = StoryFrame(
            story=story.id,
            number=frame_number,
            image=image,
            source_image=image,
            text=text,
            min_duration_seconds=DEFAULT_MIN_DURATION_SECONDS,
            metadata={
                **debug_data,
                "errors": errors,
            },
        )
        frame.date_updated = datetime.now(timezone.utc)
        await frame.save().run()

        story_updated = False
        if not story.title:
            story.title = await story.compute_title()
            print(f"Computed story title: '{story.title}'")
            story_updated = True

        if not story.thumbnail_image:
            thumbnail_image = await story.compute_thumbnail()
            # This doesn't actually generate a new image file, so we don't need
            # to push an image to GCS.
            if thumbnail_image:
                # But we do need to save to the database.
                await thumbnail_image.save().run()

                story.thumbnail_image = thumbnail_image
                story_updated = True
                print(f"Computed story thumbnail: '{thumbnail_image}'")

        if story_updated:
            await put_story(story)

        return frame

    def _get_default_debug_data(
        self,
        parameters: FramesRequestParamsModel,
        strategy_config: Optional[StrategyConfig],
        situation: str,
    ) -> Dict[str, Any]:
        """
        Composes the default dictionary of debug data for a frame request.
        Strategies are encouraged to enhance this dictionary with their own
        supplemental data.

        Args:
            parameters: the parsed API parameters.

        Returns:
            a dictionary with the default debug data.
        """
        text_to_text_model_config = (
            cast(ModelConfig, strategy_config.text_to_text_model_config)
            if strategy_config
            else None
        )
        text_to_image_model_config = (
            cast(ModelConfig, strategy_config.text_to_image_model_config)
            if strategy_config
            else None
        )        
        prompt_template = (
            cast(PromptTemplate, text_to_text_model_config.prompt_template)
            if text_to_text_model_config else None
        )

        return {
            "parameters": {
                key: value
                for key, value in parameters.dict(exclude_none=True).items()
                # Filter out some undesirable parameters:
                if key
                not in (
                    "client_id",
                    "input_audio",
                    "input_audio_filename",
                    "input_image",
                    "input_image_filename",
                )
                and value
            },
            "generated_at": str(datetime.utcnow()),
            "situation": situation,
            "strategy_config": strategy_config.slug if strategy_config else None,
            "text_to_text_model_config": (
                text_to_text_model_config.slug if text_to_text_model_config else None
            ),
            "text_to_image_model_config": (
                text_to_image_model_config.slug if text_to_image_model_config else None
            ),
            "prompt_template": prompt_template.slug if prompt_template else None,
        }

    async def get_seed_prompt(self, strategy_config) -> str:
        if strategy_config.seed_prompt_template:
            if isinstance(strategy_config.seed_prompt_template, int):
                strategy_config.seed_prompt_template = (
                    await strategy_config.get_related(
                        StrategyConfig.seed_prompt_template
                    )
                )
            return strategy_config.seed_prompt_template.text

        return ""<|MERGE_RESOLUTION|>--- conflicted
+++ resolved
@@ -41,12 +41,8 @@
         self,
         parameters: FramesRequestParamsModel,
         image_analysis: Optional[Dict[str, Any]],
-<<<<<<< HEAD
+        location_metadata: FullLocationMetadata,
         strategy_config: StrategyConfig,
-=======
-        location_metadata: FullLocationMetadata,
-        strategy_config: Optional[StrategyConfig],
->>>>>>> 2f27c708
         keys: KeysModel,
         sparrow_state: SparrowState,
         story: Story,
@@ -137,7 +133,7 @@
     def _get_default_debug_data(
         self,
         parameters: FramesRequestParamsModel,
-        strategy_config: Optional[StrategyConfig],
+        strategy_config: StrategyConfig,
         situation: str,
     ) -> Dict[str, Any]:
         """
@@ -151,16 +147,12 @@
         Returns:
             a dictionary with the default debug data.
         """
-        text_to_text_model_config = (
-            cast(ModelConfig, strategy_config.text_to_text_model_config)
-            if strategy_config
-            else None
+        text_to_text_model_config = cast(
+            ModelConfig, strategy_config.text_to_text_model_config
         )
-        text_to_image_model_config = (
-            cast(ModelConfig, strategy_config.text_to_image_model_config)
-            if strategy_config
-            else None
-        )        
+        text_to_image_model_config = cast(
+            ModelConfig, strategy_config.text_to_image_model_config
+        )
         prompt_template = (
             cast(PromptTemplate, text_to_text_model_config.prompt_template)
             if text_to_text_model_config else None
@@ -183,7 +175,7 @@
             },
             "generated_at": str(datetime.utcnow()),
             "situation": situation,
-            "strategy_config": strategy_config.slug if strategy_config else None,
+            "strategy_config": strategy_config.slug,
             "text_to_text_model_config": (
                 text_to_text_model_config.slug if text_to_text_model_config else None
             ),
@@ -193,7 +185,7 @@
             "prompt_template": prompt_template.slug if prompt_template else None,
         }
 
-    async def get_seed_prompt(self, strategy_config) -> str:
+    async def get_seed_prompt(self, strategy_config: StrategyConfig) -> str:
         if strategy_config.seed_prompt_template:
             if isinstance(strategy_config.seed_prompt_template, int):
                 strategy_config.seed_prompt_template = (
