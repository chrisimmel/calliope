import re
import sys
import traceback
from typing import Any, Dict, List, Optional

import aiohttp

from calliope.inference import (
    text_to_text_inference,
    text_to_image_file_inference,
)
from calliope.models import (
    FramesRequestParamsModel,
    FullLocationMetadata,
    KeysModel,
)
from calliope.models.frame_sequence_response import StoryFrameSequenceResponseModel
from calliope.strategies.base import StoryStrategy
from calliope.strategies.registry import StoryStrategyRegistry
from calliope.tables import (
    SparrowState,
    Story,
    StrategyConfig,
)
from calliope.utils.file import create_sequential_filename
from calliope.utils.image import get_image_attributes
from calliope.utils.location import get_local_situation_text


@StoryStrategyRegistry.register()
class ContinuousStoryV0Strategy(StoryStrategy):
    """
    Tries to keep a story going, carrying context from a previous frame, if any,
    to a new frame. This works in the manner of an "Exquisite Corpse" exercise,
    where each generation blindly adds something new to the story, based only on
    the tail of the story so far.

    This is largely tuned for the EleutherAI/gpt-neo-2.7B model, so uses very short
    text fragments.

    Returns a single frame.
    """

    strategy_name = "continuous-v0"

    async def get_frame_sequence(
        self,
        parameters: FramesRequestParamsModel,
        image_analysis: Optional[Dict[str, Any]],
<<<<<<< HEAD
        strategy_config: StrategyConfig,
=======
        location_metadata: FullLocationMetadata,
        strategy_config: Optional[StrategyConfig],
>>>>>>> 2f27c708
        keys: KeysModel,
        sparrow_state: SparrowState,
        story: Story,
        aiohttp_session: aiohttp.ClientSession,
    ) -> StoryFrameSequenceResponseModel:
        client_id = parameters.client_id

        output_image_style = (
            parameters.output_image_style or "A watercolor, paper texture."
        )
<<<<<<< HEAD
        debug_data = self._get_default_debug_data(parameters)
        errors: List[str] = []
=======
        situation = get_local_situation_text(
            image_analysis, location_metadata
        )
        debug_data = self._get_default_debug_data(
            parameters, strategy_config, situation
        )
        errors = []
>>>>>>> 2f27c708
        caption = image_analysis.get("description") if image_analysis else None
        text: Optional[str] = None
        image = None
        input_text = ""
        frame_number = await story.get_num_frames()

        if parameters.input_text:
            if caption:
                input_text = f"{caption}. {parameters.input_text}"
            else:
                input_text = parameters.input_text

        # Get last four frames of text.
        last_text: Optional[str] = await story.get_text(-4)
        if not last_text or last_text.isspace():
            if strategy_config.seed_prompt_template:
                last_text = await self.get_seed_prompt(strategy_config)
                debug_data["applied_seed_prompt"] = last_text
            else:
                last_text = ""

        if last_text:
            last_text_tokens = last_text
            last_text_tokens = last_text_tokens[-20:]
            last_text = " ".join(last_text_tokens)

        text = f"{input_text} {last_text}"

        print(f'Text prompt: "{text}"')
        if text and not text.isspace():
            # gpt-neo-2.7B produces very short text, so collect 3 of its
            # responses as the frame text.
            text_1 = await self._get_new_story_fragment(
                text,
                parameters,
                strategy_config,
                keys,
                errors,
                story,
                last_text,
                aiohttp_session,
            )
            print(f"{text_1=}")
            text_2 = await self._get_new_story_fragment(
                text_1,
                parameters,
                strategy_config,
                keys,
                errors,
                story,
                last_text,
                aiohttp_session,
            )
            print(f"{text_2=}")
            text_3 = await self._get_new_story_fragment(
                text_2,
                parameters,
                strategy_config,
                keys,
                errors,
                story,
                last_text,
                aiohttp_session,
            )
            print(f"{text_3=}")
            text = text_1 + " " + text_2 + " " + text_3 + " "

        if not text or text.isspace():
            text = caption

        last_text = text

        if text:
            # Generate an image for the frame, composing a prompt from
            # the frame's text...
            image_prompt = output_image_style + " " + text
            print(f'Image prompt: "{image_prompt}"')

            try:
                output_image_filename_png = create_sequential_filename(
                    "media", client_id, "out", "png", story.cuid, frame_number
                )
                await text_to_image_file_inference(
                    aiohttp_session,
                    image_prompt,
                    output_image_filename_png,
                    strategy_config.text_to_image_model_config,
                    keys,
                    parameters.output_image_width,
                    parameters.output_image_height,
                )
                output_image_filename = output_image_filename_png
                image = get_image_attributes(output_image_filename)
            except Exception as e:
                traceback.print_exc(file=sys.stderr)
                errors.append(str(e))

        # Append and persist the frame to the story.
        frame = await self._add_frame(
            story,
            image,
            text,
            frame_number,
            debug_data,
            errors,
        )

        # Return the new frame.
        return StoryFrameSequenceResponseModel(
            frames=[frame],
            debug_data=debug_data,
            errors=errors,
            append_to_prior_frames=True,
        )

    async def _get_new_story_fragment(
        self,
        text: str,
        parameters: FramesRequestParamsModel,
        strategy_config: StrategyConfig,
        keys: KeysModel,
        errors: List[str],
        story: Story,
        last_text: Optional[str],
        aiohttp_session: aiohttp.ClientSession,
    ) -> str:
        """
        Gets a new story fragment to be used in building the frame's text.
        """
        fragment_len = len(text)
        print(f'_get_new_story_fragment: "{text=}"')

        try:
            text = await text_to_text_inference(
                aiohttp_session, text, strategy_config.text_to_text_model_config, keys
            )
        except Exception as e:
            traceback.print_exc(file=sys.stderr)
            errors.append(str(e))

        text = text[fragment_len:]
        stripped_text = text.strip()

        input_text = parameters.input_text

        # Filter out some basic nonsense we don't like to see in stories...
        if input_text and text.find(input_text) >= 0:
            # Don't want to see the input text parroted back.
            msg = (
                "Rejecting story continuation because it contains the input text: "
                f"{stripped_text[:100]}[...]"
            )
            print(msg)
            errors.append(msg)
            text = ""
        elif re.search(r"[<>#^#\\{}]|0x|://", text):
            # Don't want to see computer code or similar digital detritus.
            msg = (
                "Rejecting story continuation because it smells like code: "
                f"{stripped_text[:100]}[...]"
            )
            print(msg)
            errors.append(msg)
            text = ""
        elif stripped_text and last_text and stripped_text in last_text:
            # Don't want to literally repeat ourselves.
            msg = (
                "Rejecting story continuation because it's already appeared in the "
                f"story: {stripped_text[:100]}[...]"
            )
            print(msg)
            errors.append(msg)
            text = ""
        else:
            text = " ".join(text.split(" "))
            text = text.replace("*", "")
            text = text.replace("_", "")
            text = text.replace("�", "'")
            text = text.strip()

        return text<|MERGE_RESOLUTION|>--- conflicted
+++ resolved
@@ -47,12 +47,8 @@
         self,
         parameters: FramesRequestParamsModel,
         image_analysis: Optional[Dict[str, Any]],
-<<<<<<< HEAD
+        location_metadata: FullLocationMetadata,
         strategy_config: StrategyConfig,
-=======
-        location_metadata: FullLocationMetadata,
-        strategy_config: Optional[StrategyConfig],
->>>>>>> 2f27c708
         keys: KeysModel,
         sparrow_state: SparrowState,
         story: Story,
@@ -63,18 +59,13 @@
         output_image_style = (
             parameters.output_image_style or "A watercolor, paper texture."
         )
-<<<<<<< HEAD
-        debug_data = self._get_default_debug_data(parameters)
-        errors: List[str] = []
-=======
         situation = get_local_situation_text(
             image_analysis, location_metadata
         )
         debug_data = self._get_default_debug_data(
             parameters, strategy_config, situation
         )
-        errors = []
->>>>>>> 2f27c708
+        errors: List[str] = []
         caption = image_analysis.get("description") if image_analysis else None
         text: Optional[str] = None
         image = None
