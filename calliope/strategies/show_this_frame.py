--- conflicted
+++ resolved
@@ -34,29 +34,20 @@
         self,
         parameters: FramesRequestParamsModel,
         image_analysis: Optional[Dict[str, Any]],
-<<<<<<< HEAD
+        location_metadata: FullLocationMetadata,
         strategy_config: StrategyConfig,
-=======
-        location_metadata: FullLocationMetadata,
-        strategy_config: Optional[StrategyConfig],
->>>>>>> 2f27c708
         keys: KeysModel,
         sparrow_state: SparrowState,
         story: Story,
         aiohttp_session: aiohttp.ClientSession,
     ) -> StoryFrameSequenceResponseModel:
-<<<<<<< HEAD
-        debug_data = self._get_default_debug_data(parameters)
-        errors: List[str] = []
-=======
         situation = get_local_situation_text(
             image_analysis, location_metadata
         )
         debug_data = self._get_default_debug_data(
             parameters, strategy_config, situation
         )
-        errors = []
->>>>>>> 2f27c708
+        errors: List[str] = []
 
         if parameters.input_image_filename:
             self._get_file(parameters.input_image_filename)
