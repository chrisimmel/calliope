import sys
import traceback
from typing import Any, Dict, Optional

import aiohttp

from calliope.inference import (
    text_to_image_file_inference,
)
from calliope.models import (
    FramesRequestParamsModel,
    FullLocationMetadata,
    KeysModel,
)
from calliope.models.frame_sequence_response import StoryFrameSequenceResponseModel
from calliope.strategies.base import StoryStrategy
from calliope.strategies.registry import StoryStrategyRegistry
from calliope.tables import SparrowState, Story, StrategyConfig
from calliope.utils.file import create_sequential_filename
from calliope.utils.image import get_image_attributes
from calliope.utils.location import get_local_situation_text


@StoryStrategyRegistry.register()
class LiteralStrategy(StoryStrategy):
    """
    Takes the input_text and/or input image analysis as the prompt to generate an
    output image in a single frame. Echos back the input text.

    Is useful mainly for testing image understanding and generation, or for generating
    a short, fixed frame sequence based on a sequence of input prompts separated by "|".
    """

    strategy_name = "literal"

    async def get_frame_sequence(
        self,
        parameters: FramesRequestParamsModel,
        image_analysis: Optional[Dict[str, Any]],
<<<<<<< HEAD
        strategy_config: StrategyConfig,
=======
        location_metadata: FullLocationMetadata,
        strategy_config: Optional[StrategyConfig],
>>>>>>> 2f27c708
        keys: KeysModel,
        sparrow_state: SparrowState,
        story: Story,
        aiohttp_session: aiohttp.ClientSession,
    ) -> StoryFrameSequenceResponseModel:
        client_id = parameters.client_id
        output_image_style = (
            parameters.output_image_style or "A watercolor, paper texture."
        )
        situation = get_local_situation_text(
            image_analysis, location_metadata
        )
        debug_data = self._get_default_debug_data(
            parameters, strategy_config, situation
        )
        errors = []
        frames = []

        input_text = parameters.input_text
        prompts = input_text.split("|") if input_text else []

        if image_analysis:
            description = image_analysis.get("description")
            if description:
                prompts.append(description)
            debug_data["i_see"] = description

        for prompt in prompts:
            frame_number = await story.get_num_frames()
            image_prompt = output_image_style + " " + (prompt or "")
            print(f'Image prompt: "{image_prompt}"')

            image = None

            try:
                output_image_filename_png = create_sequential_filename(
                    "media", client_id, "out", "png", story.cuid, frame_number
                )
                await text_to_image_file_inference(
                    aiohttp_session,
                    image_prompt,
                    output_image_filename_png,
                    strategy_config.text_to_image_model_config,
                    keys,
                    parameters.output_image_width,
                    parameters.output_image_height,
                )

                output_image_filename = output_image_filename_png
                image = get_image_attributes(output_image_filename)
            except Exception as e:
                traceback.print_exc(file=sys.stderr)
                errors.append(str(e))

            text = prompt + "\n"

            frame = await self._add_frame(
                story,
                image,
                text,
                frame_number,
                debug_data,
                errors,
            )
            frames.append(frame)

        return StoryFrameSequenceResponseModel(
            frames=frames, debug_data=debug_data, errors=errors
        )<|MERGE_RESOLUTION|>--- conflicted
+++ resolved
@@ -37,12 +37,8 @@
         self,
         parameters: FramesRequestParamsModel,
         image_analysis: Optional[Dict[str, Any]],
-<<<<<<< HEAD
+        location_metadata: FullLocationMetadata,
         strategy_config: StrategyConfig,
-=======
-        location_metadata: FullLocationMetadata,
-        strategy_config: Optional[StrategyConfig],
->>>>>>> 2f27c708
         keys: KeysModel,
         sparrow_state: SparrowState,
         story: Story,
